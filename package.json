--- conflicted
+++ resolved
@@ -1,77 +1,3 @@
-<<<<<<< HEAD
-{
-    "name": "@devnote-dev/pterojs",
-    "version": "2.1.0",
-    "description": "A verbose API library for Pterodactyl",
-    "author": "Devonte <https://github.com/devnote-dev>",
-    "contributors": [
-        "Chelog <https://github.com/chelog>",
-        "Cain <https://github.com/cainthebest>"
-    ],
-    "license": "MIT",
-    "bugs": {
-        "url": "https://github.com/PteroPackages/PteroJS/issues"
-    },
-    "homepage": "https://pteropackages.github.io/PteroJS/",
-    "repository": {
-        "type": "git",
-        "url": "git+https://github.com/PteroPackages/PteroJS.git"
-    },
-    "main": "./dist/index.js",
-    "types": "./dist/index.d.ts",
-    "files": [
-        "dist",
-        "CHANGELOG.md",
-        "LICENSE",
-        "pterojs.json",
-        "README.md"
-    ],
-    "engines": {
-        "node": ">=14.16"
-    },
-    "exports": {
-        ".": {
-            "require": "./dist/index.js",
-            "import": "./dist/index.mjs"
-        }
-    },
-    "scripts": {
-        "prepublish": "tsup-node",
-        "build": "tsup-node",
-        "format": "prettier --write **/**.{ts,json,yaml,yml}",
-        "docs": "typedoc --out docs --excludePrivate src/index.ts",
-        "test": "jest",
-        "test:watch": "jest --watchAll"
-    },
-    "keywords": [
-        "api",
-        "nodejs",
-        "library",
-        "wrapper",
-        "javascript",
-        "typescript",
-        "pterodactyl",
-        "pterodactyl-api"
-    ],
-    "dependencies": {
-        "axios": "^0.27.2",
-        "form-data": "^4.0.0",
-        "ws": "^8.9.0"
-    },
-    "devDependencies": {
-        "@types/jest": "^29.1.2",
-        "@types/node": "^18.8.4",
-        "@types/ws": "^8.5.3",
-        "tsup": "^6.2.3",
-        "jest": "^29.1.2",
-        "ts-jest": "^29.0.3",
-        "ts-node": "^10.9.1",
-        "typedoc": "^0.23.16",
-        "typescript": "^4.8.4",
-        "prettier": "^2.7.1"
-    }
-}
-=======
 {
   "name": "@devnote-dev/pterojs",
   "version": "2.1.1",
@@ -134,5 +60,4 @@
     "typedoc": "^0.22.18",
     "typescript": "^4.7.4"
   }
-}
->>>>>>> e094c1eb
+}