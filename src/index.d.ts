--- conflicted
+++ resolved
@@ -484,13 +484,8 @@
 
     connect(): Promise<boolean>;
     fetchClient(): Promise<ClientUser>;
-<<<<<<< HEAD
     addSocketServer<T extends string | string[]>(ids: T): T extends string[] ? Shard[] : Shard;
     removeSocketServer(id: string): boolean;
-=======
-    addSocketServer(ids: string | string[]): this;
-    removeSocketServer(id: string): this;
->>>>>>> d11ab146
     disconnect(): void;
 
     emit<E extends keyof ClientEvents>(event: E, ...args: ClientEvents[E]): boolean;
